/*
 * Copyright 2020 Spotify AB
 *
 * Licensed under the Apache License, Version 2.0 (the "License");
 * you may not use this file except in compliance with the License.
 * You may obtain a copy of the License at
 *
 *     http://www.apache.org/licenses/LICENSE-2.0
 *
 * Unless required by applicable law or agreed to in writing, software
 * distributed under the License is distributed on an "AS IS" BASIS,
 * WITHOUT WARRANTIES OR CONDITIONS OF ANY KIND, either express or implied.
 * See the License for the specific language governing permissions and
 * limitations under the License.
 */
import { Button, ItemCardHeader, useRouteRef } from '@backstage/core';
import { BackstageTheme, pageTheme } from '@backstage/theme';
import {
  Box,
  Card,
  CardActions,
  CardContent,
  CardMedia,
  Chip,
  Link,
  makeStyles,
<<<<<<< HEAD
  Tooltip,
=======
>>>>>>> f7973f9d
  Typography,
  useTheme,
} from '@material-ui/core';
import React from 'react';
import WarningIcon from '@material-ui/icons/Warning';
import { generatePath } from 'react-router';
import { rootRouteRef } from '../../routes';
import {
  TemplateEntityV1alpha1,
  Entity,
  RELATION_OWNED_BY,
} from '@backstage/catalog-model';
import { FavouriteTemplate } from '../FavouriteTemplate/FavouriteTemplate';
import {
  getEntityRelations,
  EntityRefLinks,
} from '@backstage/plugin-catalog-react';

const useStyles = makeStyles(theme => ({
  cardHeader: {
    position: 'relative',
  },
  title: {
    backgroundImage: ({ backgroundImage }: any) => backgroundImage,
  },
  box: {
    overflow: 'hidden',
    textOverflow: 'ellipsis',
    display: '-webkit-box',
    '-webkit-line-clamp': 10,
    '-webkit-box-orient': 'vertical',
    paddingBottom: '0.8em',
  },
  label: {
    color: theme.palette.text.secondary,
    textTransform: 'uppercase',
    fontSize: '0.65rem',
    fontWeight: 'bold',
    letterSpacing: 0.5,
    lineHeight: 1,
    paddingBottom: '0.2rem',
  },
}));

const useDeprecationStyles = makeStyles(theme => ({
  deprecationIcon: {
    position: 'absolute',
    top: theme.spacing(0.5),
    right: theme.spacing(3.5),
    padding: '0.25rem',
  },
  link: {
    color: theme.palette.warning.light,
  },
}));

export type TemplateCardProps = {
  template: TemplateEntityV1alpha1;
  deprecated?: boolean;
};

type TemplateProps = {
  description: string;
  tags: string[];
  title: string;
  type: string;
  name: string;
};

const getTemplateCardProps = (
  template: TemplateEntityV1alpha1,
): TemplateProps & { key: string } => {
  return {
    key: template.metadata.uid!,
    name: template.metadata.name,
    title: `${(template.metadata.title || template.metadata.name) ?? ''}`,
    type: template.spec.type ?? '',
    description: template.metadata.description ?? '-',
    tags: (template.metadata?.tags as string[]) ?? [],
  };
};

const DeprecationWarning = () => {
  const styles = useDeprecationStyles();

  const Title = (
    <Typography style={{ padding: 10, maxWidth: 300 }}>
      This template syntax is deprecated. Click for more info.
    </Typography>
  );

  return (
    <div className={styles.deprecationIcon}>
      <Tooltip title={Title}>
        <Link
          href="https://backstage.io/docs/features/software-templates/migrating-from-v1alpha1-to-v1beta2"
          className={styles.link}
        >
          <WarningIcon />
        </Link>
      </Tooltip>
    </div>
  );
};

export const TemplateCard = ({ template, deprecated }: TemplateCardProps) => {
  const backstageTheme = useTheme<BackstageTheme>();
  const rootLink = useRouteRef(rootRouteRef);
  const templateProps = getTemplateCardProps(template);
  const ownedByRelations = getEntityRelations(
    template as Entity,
    RELATION_OWNED_BY,
  );
  const themeId = pageTheme[templateProps.type] ? templateProps.type : 'other';
  const theme = backstageTheme.getPageTheme({ themeId });
  const classes = useStyles({ backgroundImage: theme.backgroundImage });
  const href = generatePath(`${rootLink()}/templates/:templateName`, {
    templateName: templateProps.name,
  });

  return (
    <Card>
      <CardMedia className={classes.cardHeader}>
        <FavouriteTemplate entity={template} />
        {deprecated && <DeprecationWarning />}
        <ItemCardHeader
          title={templateProps.title}
          subtitle={templateProps.type}
          classes={{ root: classes.title }}
        />
      </CardMedia>
      <CardContent style={{ display: 'grid' }}>
        <Box className={classes.box}>
          <Typography variant="body2" className={classes.label}>
            Description
          </Typography>
          {templateProps.description}
        </Box>
        <Box className={classes.box}>
          <Typography variant="body2" className={classes.label}>
            Owner
          </Typography>
          <EntityRefLinks entityRefs={ownedByRelations} defaultKind="Group" />
        </Box>
        <Box>
          <Typography variant="body2" className={classes.label}>
            Tags
          </Typography>
          {templateProps.tags?.map(tag => (
            <Chip size="small" label={tag} key={tag} />
          ))}
        </Box>
      </CardContent>
      <CardActions>
        <Button
          color="primary"
          to={href}
          aria-label={`Choose ${templateProps.title} `}
        >
          Choose
        </Button>
      </CardActions>
    </Card>
  );
};<|MERGE_RESOLUTION|>--- conflicted
+++ resolved
@@ -24,10 +24,7 @@
   Chip,
   Link,
   makeStyles,
-<<<<<<< HEAD
   Tooltip,
-=======
->>>>>>> f7973f9d
   Typography,
   useTheme,
 } from '@material-ui/core';
