/*
 * Copyright 2020 Spotify AB
 *
 * Licensed under the Apache License, Version 2.0 (the "License");
 * you may not use this file except in compliance with the License.
 * You may obtain a copy of the License at
 *
 *     http://www.apache.org/licenses/LICENSE-2.0
 *
 * Unless required by applicable law or agreed to in writing, software
 * distributed under the License is distributed on an "AS IS" BASIS,
 * WITHOUT WARRANTIES OR CONDITIONS OF ANY KIND, either express or implied.
 * See the License for the specific language governing permissions and
 * limitations under the License.
 */

import React, { FC, useCallback, useState } from 'react';
import {
  Content,
  ContentHeader,
  DismissableBanner,
  Header,
  HomepageTimer,
  SupportButton,
  Page,
  pageTheme,
  useApi,
  HeaderTabs,
} from '@backstage/core';
import { useAsync } from 'react-use';
import CatalogTable from '../CatalogTable/CatalogTable';
import {
  CatalogFilter,
  CatalogFilterItem,
} from '../CatalogFilter/CatalogFilter';
import { Button, makeStyles, Typography, Link } from '@material-ui/core';
import { filterGroups, defaultFilter } from '../../data/filters';
import { Link as RouterLink } from 'react-router-dom';
import { rootRoute as scaffolderRootRoute } from '@backstage/plugin-scaffolder';
import GitHub from '@material-ui/icons/GitHub';
import {
  Entity,
  Location,
  LOCATION_ANNOTATION,
} from '@backstage/catalog-model';

const useStyles = makeStyles(theme => ({
  contentWrapper: {
    display: 'grid',
    gridTemplateAreas: "'filters' 'table'",
    gridTemplateColumns: '250px 1fr',
    gridColumnGap: theme.spacing(2),
  },
}));

import { catalogApiRef } from '../..';
import { entityToComponent, findLocationForEntity } from '../../data/utils';
import { Component } from '../../data/component';

const CatalogPage: FC<{}> = () => {
  const catalogApi = useApi(catalogApiRef);
  const { value, error, loading } = useAsync(() => catalogApi.getEntities());
  const [selectedFilter, setSelectedFilter] = useState<CatalogFilterItem>(
    defaultFilter,
  );

  const onFilterSelected = useCallback(
    selected => setSelectedFilter(selected),
    [],
  );
  const styles = useStyles();

  const { value: locations } = useAsync(async () => {
    const getLocationDataForEntities = async (entities: Entity[]) => {
      return Promise.all(
        entities.map(entity => {
          const locationId = entity.metadata.annotations?.[LOCATION_ANNOTATION];
          if (!locationId) return undefined;

          return catalogApi.getLocationById(locationId);
        }),
      );
    };

    if (value) {
      return getLocationDataForEntities(value).then(
        (location): Location[] =>
          location.filter(loc => !!loc) as Array<Location>,
      );
    }
    return [];
  }, [value, catalogApi, catalogApi]);
  const actions = [
    (rowData: Component) => ({
      icon: GitHub,
      tooltip: 'View on GitHub',
      onClick: () => {
        if (!rowData || !rowData.location) return;
        window.open(rowData.location.target, '_blank');
      },
      hidden:
        rowData && rowData.location ? rowData.location.type !== 'github' : true,
    }),
  ];
<<<<<<< HEAD

  const findLocationForEntity = (
    entity: Entity,
    l: Location[],
  ): Location | undefined => {
    const entityLocationId =
      entity.metadata.annotations?.['backstage.io/managed-by-location'];
    return l.find(location => location.id === entityLocationId);
  };

  // TODO: replace me with the proper tabs implemntation
  const tabs = [
    {
      id: 'services',
      label: 'Services',
    },
    {
      id: 'websites',
      label: 'Websites',
    },
    {
      id: 'libs',
      label: 'Libraries',
    },
    {
      id: 'documentation',
      label: 'Documentation',
    },
  ];

=======
>>>>>>> f5ed5387
  return (
    <Page theme={pageTheme.home}>
      <Header title="Service Catalog" subtitle="Keep track of your software">
        <HomepageTimer />
      </Header>
      <HeaderTabs tabs={tabs} />
      <Content>
        <DismissableBanner
          variant="info"
          message={
            <Typography>
              <span role="img" aria-label="wave" style={{ fontSize: '125%' }}>
                👋🏼
              </span>
              Welcome to Backstage, we are happy to have you. Start by checking
              out our
              <Link href="/welcome" color="textSecondary">
                getting started
              </Link>
              page.
            </Typography>
          }
        />

        <ContentHeader title="Services">
          <Button
            component={RouterLink}
            variant="contained"
            color="primary"
            to={scaffolderRootRoute.path}
          >
            Create Service
          </Button>
          <SupportButton>All your components</SupportButton>
        </ContentHeader>
        <div className={styles.contentWrapper}>
          <div>
            <CatalogFilter
              groups={filterGroups}
              selectedId={selectedFilter.id}
              onSelectedChange={onFilterSelected}
            />
          </div>
          {locations && (
            <CatalogTable
              titlePreamble={selectedFilter.label}
              components={
                (value &&
                  value.map(val => {
                    return {
                      ...entityToComponent(val),
                      location: findLocationForEntity(val, locations),
                    };
                  })) ||
                []
              }
              loading={loading}
              error={error}
              actions={actions}
            />
          )}
        </div>
      </Content>
    </Page>
  );
};

export default CatalogPage;<|MERGE_RESOLUTION|>--- conflicted
+++ resolved
@@ -102,16 +102,6 @@
         rowData && rowData.location ? rowData.location.type !== 'github' : true,
     }),
   ];
-<<<<<<< HEAD
-
-  const findLocationForEntity = (
-    entity: Entity,
-    l: Location[],
-  ): Location | undefined => {
-    const entityLocationId =
-      entity.metadata.annotations?.['backstage.io/managed-by-location'];
-    return l.find(location => location.id === entityLocationId);
-  };
 
   // TODO: replace me with the proper tabs implemntation
   const tabs = [
@@ -133,8 +123,6 @@
     },
   ];
 
-=======
->>>>>>> f5ed5387
   return (
     <Page theme={pageTheme.home}>
       <Header title="Service Catalog" subtitle="Keep track of your software">
