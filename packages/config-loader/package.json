{
  "name": "@backstage/config-loader",
  "description": "Config loading functionality used by Backstage backend, and CLI",
  "version": "0.7.0",
  "private": false,
  "publishConfig": {
    "access": "public",
    "main": "dist/index.cjs.js",
    "module": "dist/index.esm.js",
    "types": "dist/index.d.ts"
  },
  "homepage": "https://backstage.io",
  "repository": {
    "type": "git",
    "url": "https://github.com/backstage/backstage",
    "directory": "packages/config-loader"
  },
  "keywords": [
    "backstage"
  ],
  "license": "Apache-2.0",
  "main": "src/index.ts",
  "types": "src/index.ts",
  "scripts": {
    "build": "backstage-cli build",
    "lint": "backstage-cli lint",
    "test": "backstage-cli test",
    "prepack": "backstage-cli prepack",
    "postpack": "backstage-cli postpack",
    "clean": "backstage-cli clean"
  },
  "dependencies": {
    "@backstage/cli-common": "^0.1.4",
    "@backstage/config": "^0.1.9",
    "@backstage/errors": "^0.1.3",
    "@backstage/types": "^0.1.1",
    "@backstage/backend-common": "^0.9.4",
    "@types/json-schema": "^7.0.6",
    "ajv": "^7.0.3",
    "chokidar": "^3.5.2",
    "fs-extra": "9.1.0",
    "json-schema": "^0.3.0",
    "json-schema-merge-allof": "^0.8.1",
    "json-schema-traverse": "^1.0.0",
    "typescript-json-schema": "^0.50.1",
    "yaml": "^1.9.2",
<<<<<<< HEAD
    "yup": "^0.29.3",
=======
    "yup": "^0.32.9",
>>>>>>> 5b51907c
    "node-fetch": "2.6.5"
  },
  "devDependencies": {
    "@types/jest": "^26.0.7",
    "@types/json-schema-merge-allof": "^0.6.0",
    "@types/mock-fs": "^4.10.0",
    "@types/node": "^14.14.32",
<<<<<<< HEAD
    "@types/yup": "^0.29.8",
=======
    "@types/yup": "^0.29.13",
>>>>>>> 5b51907c
    "mock-fs": "^5.1.0",
    "msw": "^0.29.0"
  },
  "files": [
    "dist"
  ]
}<|MERGE_RESOLUTION|>--- conflicted
+++ resolved
@@ -44,11 +44,7 @@
     "json-schema-traverse": "^1.0.0",
     "typescript-json-schema": "^0.50.1",
     "yaml": "^1.9.2",
-<<<<<<< HEAD
-    "yup": "^0.29.3",
-=======
     "yup": "^0.32.9",
->>>>>>> 5b51907c
     "node-fetch": "2.6.5"
   },
   "devDependencies": {
@@ -56,11 +52,7 @@
     "@types/json-schema-merge-allof": "^0.6.0",
     "@types/mock-fs": "^4.10.0",
     "@types/node": "^14.14.32",
-<<<<<<< HEAD
-    "@types/yup": "^0.29.8",
-=======
     "@types/yup": "^0.29.13",
->>>>>>> 5b51907c
     "mock-fs": "^5.1.0",
     "msw": "^0.29.0"
   },
