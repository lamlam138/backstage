--- conflicted
+++ resolved
@@ -16,21 +16,16 @@
 
 import React, { ReactNode, CSSProperties, FC } from 'react';
 import { Helmet } from 'react-helmet';
-<<<<<<< HEAD
-import { Typography, Tooltip, makeStyles, useTheme } from '@material-ui/core';
-import { BackstageTheme } from '@backstage/theme';
-=======
 import {
   Link,
   Typography,
   Tooltip,
   makeStyles,
   Breadcrumbs,
+  useTheme,
 } from '@material-ui/core';
 import ChevronRightIcon from '@material-ui/icons/ChevronRight';
 import { BackstageTheme } from '@backstage/theme';
-import { PageThemeContext } from '../Page/Page';
->>>>>>> 01830866
 
 const useStyles = makeStyles<BackstageTheme, { backgroundImage: string }>(
   theme => ({
