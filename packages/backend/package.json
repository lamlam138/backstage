{
  "name": "example-backend",
  "version": "0.2.14",
  "main": "dist/index.cjs.js",
  "types": "src/index.ts",
  "license": "Apache-2.0",
  "private": true,
  "engines": {
    "node": "12 || 14"
  },
  "homepage": "https://backstage.io",
  "repository": {
    "type": "git",
    "url": "https://github.com/backstage/backstage",
    "directory": "packages/backend"
  },
  "keywords": [
    "backstage"
  ],
  "scripts": {
    "build": "backstage-cli backend:build",
    "build-image": "backstage-cli backend:build-image --build --tag example-backend",
    "start": "backstage-cli backend:dev",
    "lint": "backstage-cli lint",
    "test": "backstage-cli test",
    "clean": "backstage-cli clean",
    "migrate:create": "knex migrate:make -x ts"
  },
  "dependencies": {
    "@backstage/backend-common": "^0.5.2",
    "@backstage/catalog-model": "^0.7.1",
    "@backstage/config": "^0.1.2",
    "@backstage/plugin-app-backend": "^0.3.6",
    "@backstage/plugin-auth-backend": "^0.2.12",
    "@backstage/plugin-catalog-backend": "^0.6.0",
    "@backstage/plugin-graphql-backend": "^0.1.5",
    "@backstage/plugin-kubernetes-backend": "^0.2.6",
    "@backstage/plugin-kafka-backend": "^0.2.0",
    "@backstage/plugin-proxy-backend": "^0.2.4",
    "@backstage/plugin-rollbar-backend": "^0.1.7",
<<<<<<< HEAD
    "@backstage/plugin-scaffolder-backend": "^0.5.0",
    "@backstage/plugin-techdocs-backend": "^0.5.4",
    "@backstage/plugin-linkerd-backend": "^0.1.0",
=======
    "@backstage/plugin-scaffolder-backend": "^0.6.0",
    "@backstage/plugin-techdocs-backend": "^0.5.5",
>>>>>>> 64399b44
    "@gitbeaker/node": "^28.0.2",
    "@octokit/rest": "^18.0.12",
    "azure-devops-node-api": "^10.1.1",
    "dockerode": "^3.2.1",
    "example-app": "^0.2.14",
    "express": "^4.17.1",
    "express-promise-router": "^3.0.3",
    "knex": "^0.21.6",
    "pg": "^8.3.0",
    "pg-connection-string": "^2.3.0",
    "sqlite3": "^5.0.0",
    "winston": "^3.2.1"
  },
  "devDependencies": {
    "@backstage/cli": "^0.6.0",
    "@types/dockerode": "^3.2.1",
    "@types/express": "^4.17.6",
    "@types/express-serve-static-core": "^4.17.5"
  },
  "files": [
    "dist"
  ]
}<|MERGE_RESOLUTION|>--- conflicted
+++ resolved
@@ -38,14 +38,9 @@
     "@backstage/plugin-kafka-backend": "^0.2.0",
     "@backstage/plugin-proxy-backend": "^0.2.4",
     "@backstage/plugin-rollbar-backend": "^0.1.7",
-<<<<<<< HEAD
-    "@backstage/plugin-scaffolder-backend": "^0.5.0",
-    "@backstage/plugin-techdocs-backend": "^0.5.4",
-    "@backstage/plugin-linkerd-backend": "^0.1.0",
-=======
     "@backstage/plugin-scaffolder-backend": "^0.6.0",
     "@backstage/plugin-techdocs-backend": "^0.5.5",
->>>>>>> 64399b44
+    "@backstage/plugin-linkerd-backend": "^0.1.0",
     "@gitbeaker/node": "^28.0.2",
     "@octokit/rest": "^18.0.12",
     "azure-devops-node-api": "^10.1.1",
